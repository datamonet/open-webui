--- conflicted
+++ resolved
@@ -44,11 +44,8 @@
     get_verified_user,
     get_current_user,
     get_password_hash,
-<<<<<<< HEAD
+    get_http_authorization_cred,
     del_token
-=======
-    get_http_authorization_cred,
->>>>>>> e6afa69f
 )
 from open_webui.utils.webhook import post_webhook
 from open_webui.utils.access_control import get_permissions
@@ -57,6 +54,7 @@
 
 from ssl import CERT_NONE, CERT_REQUIRED, PROTOCOL_TLS
 
+from open_webui.utils.auth import get_token
 if ENABLE_LDAP.value:
     from ldap3 import Server, Connection, NONE, Tls
     from ldap3.utils.conv import escape_filter_chars
@@ -115,8 +113,10 @@
         user.id, request.app.state.config.USER_PERMISSIONS
     )
 
+    takin_token = get_token(request)  # 从cookie中获取takin token
+
     return {
-        "token": token,
+        "token": takin_token,
         "token_type": "Bearer",
         "expires_at": expires_at,
         "id": user.id,
