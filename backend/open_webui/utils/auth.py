import logging
import uuid
import jwt
import base64
import hmac
import hashlib
import requests
import os


from datetime import datetime, timedelta
import pytz
from pytz import UTC
from typing import Optional, Union, List, Dict

<<<<<<< HEAD
from open_webui.models.users import Users, UserModel
=======
from opentelemetry import trace

from open_webui.models.users import Users
>>>>>>> e6afa69f

from open_webui.constants import ERROR_MESSAGES
from open_webui.env import (
    WEBUI_SECRET_KEY,
    TRUSTED_SIGNATURE_KEY,
    STATIC_DIR,
    SRC_LOG_LEVELS,
)

from fastapi import BackgroundTasks, Depends, HTTPException, Request, Response, status
from fastapi.security import HTTPAuthorizationCredentials, HTTPBearer
from passlib.context import CryptContext


logging.getLogger("passlib").setLevel(logging.ERROR)

log = logging.getLogger(__name__)
log.setLevel(SRC_LOG_LEVELS["OAUTH"])

SESSION_SECRET = WEBUI_SECRET_KEY
ALGORITHM = "HS256"

##############
# Auth Utils
##############

# This class is from takin.ai - handles user credits for API usage
class UserWithCredits(UserModel):
    extraCredits: float = 0
    subscriptionCredits: float = 0
    subscriptionPurchasedCredits: float = 0


def verify_signature(payload: str, signature: str) -> bool:
    """
    Verifies the HMAC signature of the received payload.
    """
    try:
        expected_signature = base64.b64encode(
            hmac.new(TRUSTED_SIGNATURE_KEY, payload.encode(), hashlib.sha256).digest()
        ).decode()

        # Compare securely to prevent timing attacks
        return hmac.compare_digest(expected_signature, signature)

    except Exception:
        return False


def override_static(path: str, content: str):
    # Ensure path is safe
    if "/" in path or ".." in path:
        log.error(f"Invalid path: {path}")
        return

    file_path = os.path.join(STATIC_DIR, path)
    os.makedirs(os.path.dirname(file_path), exist_ok=True)

    with open(file_path, "wb") as f:
        f.write(base64.b64decode(content))  # Convert Base64 back to raw binary


def get_license_data(app, key):
    if key:
        try:
            res = requests.post(
                "https://api.openwebui.com/api/v1/license/",
                json={"key": key, "version": "1"},
                timeout=5,
            )

            if getattr(res, "ok", False):
                payload = getattr(res, "json", lambda: {})()
                for k, v in payload.items():
                    if k == "resources":
                        for p, c in v.items():
                            globals().get("override_static", lambda a, b: None)(p, c)
                    elif k == "count":
                        setattr(app.state, "USER_COUNT", v)
                    elif k == "name":
                        setattr(app.state, "WEBUI_NAME", v)
                    elif k == "metadata":
                        setattr(app.state, "LICENSE_METADATA", v)
                return True
            else:
                log.error(
                    f"License: retrieval issue: {getattr(res, 'text', 'unknown error')}"
                )
        except Exception as ex:
            log.exception(f"License: Uncaught Exception: {ex}")
    return False


bearer_security = HTTPBearer(auto_error=False)
pwd_context = CryptContext(schemes=["bcrypt"], deprecated="auto")


def verify_password(plain_password, hashed_password):
    return (
        pwd_context.verify(plain_password, hashed_password) if hashed_password else None
    )


def get_password_hash(password):
    return pwd_context.hash(password)
# takin code
use_secure_cookies = os.getenv("ENV") == "prod"
takin_cookie_name = '__Secure-authjs.session-token' if use_secure_cookies else "authjs.session-token"
# takin code：从请求中获取token
def get_token(request: Request) -> str:
    cookie = request.cookies.get(takin_cookie_name)
    return cookie

# takin code：删除用户token
def del_token(response: Response):
    response.delete_cookie(
        key=takin_cookie_name,
        path='/',
        domain='.takin.ai' if use_secure_cookies else None,
        secure=use_secure_cookies,
        httponly=True,
        samesite='lax'
    )
    return response
    
def create_token(data: dict, expires_delta: Union[timedelta, None] = None) -> str:
    payload = data.copy()

    if expires_delta:
        expire = datetime.now(UTC) + expires_delta
        payload.update({"exp": expire})

    encoded_jwt = jwt.encode(payload, SESSION_SECRET, algorithm=ALGORITHM)
    return encoded_jwt


def decode_token(token: str) -> Optional[dict]:
    try:
        decoded = jwt.decode(token, SESSION_SECRET, algorithms=[ALGORITHM])
        return decoded
    except Exception:
        return None


def extract_token_from_auth_header(auth_header: str):
    return auth_header[len("Bearer ") :]


def create_api_key():
    key = str(uuid.uuid4()).replace("-", "")
    return f"sk-{key}"


def get_http_authorization_cred(auth_header: Optional[str]):
    if not auth_header:
        return None
    try:
        scheme, credentials = auth_header.split(" ")
        return HTTPAuthorizationCredentials(scheme=scheme, credentials=credentials)
    except Exception:
        return None


def get_current_user(
    request: Request,
    background_tasks: BackgroundTasks,
    auth_token: HTTPAuthorizationCredentials = Depends(bearer_security),
):
    """takin code：用户认证装饰器
    
    处理两种认证方式：
    1. Takin token: 包含完整的用户信息和积分信息
    2. WebUI token: 仅包含用户ID
    
    Args:
        request: FastAPI请求对象
        background_tasks: 后台任务队列
        auth_token: HTTP认证凭证
        
    Returns:
        UserWithCredits: 包含用户信息和积分信息的用户对象
        
    Raises:
        HTTPException: 当认证失败时
    """
    # 1. 获取tokens
    webui_token = None
    takin_token = get_token(request)  # 从cookie中获取takin token
    
    # 获取webui token的优先级：Authorization header > cookies
    if auth_token is not None:
        webui_token = auth_token.credentials
        
    if webui_token is None and "token" in request.cookies:
        webui_token = request.cookies.get("token")
    
    # 2. 验证takin用户信息
    takin_user = None
    if takin_token:
        response = requests.get(
            f'{os.getenv("PUBLIC_TAKIN_API_URL", "http://127.0.0.1:3000")}/api/external/user',
            headers={'Authorization': f'Bearer {takin_token}'}
        )
        if not response.ok:
            return None
        takin_user = response.json().get('data')
    
    # 3. 处理API key的特殊情况
    # auth by api key
    if webui_token is not None and webui_token.startswith("sk-"):
        if not request.state.enable_api_key:
            raise HTTPException(
                status.HTTP_403_FORBIDDEN, detail=ERROR_MESSAGES.API_KEY_NOT_ALLOWED
            )

        if request.app.state.config.ENABLE_API_KEY_ENDPOINT_RESTRICTIONS:
            allowed_paths = [
                path.strip()
                for path in str(
                    request.app.state.config.API_KEY_ALLOWED_ENDPOINTS
                ).split(",")
            ]

            # Check if the request path matches any allowed endpoint.
            if not any(
                request.url.path == allowed
                or request.url.path.startswith(allowed + "/")
                for allowed in allowed_paths
            ):
                raise HTTPException(
                    status.HTTP_403_FORBIDDEN, detail=ERROR_MESSAGES.API_KEY_NOT_ALLOWED
                )

<<<<<<< HEAD
        return get_current_user_by_api_key(webui_token)
    
    # 4. token解析和用户验证
=======
        user = get_current_user_by_api_key(token)

        # Add user info to current span
        current_span = trace.get_current_span()
        if current_span:
            current_span.set_attribute("client.user.id", user.id)
            current_span.set_attribute("client.user.email", user.email)
            current_span.set_attribute("client.user.role", user.role)
            current_span.set_attribute("client.auth.type", "api_key")

        return user

    # auth by jwt token
>>>>>>> e6afa69f
    try:
        user_data = None
        if takin_token:  # 优先使用takin token
            user_data = decode_token(takin_token)
            user = Users.get_user_by_email(user_data["email"])
        elif webui_token:  # 降级使用webui token
            user_data = decode_token(webui_token)
            user = Users.get_user_by_id(user_data["id"])
        else:
            raise HTTPException(
                status_code=status.HTTP_401_UNAUTHORIZED,
                detail="No valid token provided"
            )
    except Exception as e:
        raise HTTPException(
            status_code=status.HTTP_401_UNAUTHORIZED,
            detail="Invalid token format"
        )
<<<<<<< HEAD
    
    # 5. 验证用户是否存在
    if user is None:
=======

    if data is not None and "id" in data:
        user = Users.get_user_by_id(data["id"])
        if user is None:
            raise HTTPException(
                status_code=status.HTTP_401_UNAUTHORIZED,
                detail=ERROR_MESSAGES.INVALID_TOKEN,
            )
        else:
            # Add user info to current span
            current_span = trace.get_current_span()
            if current_span:
                current_span.set_attribute("client.user.id", user.id)
                current_span.set_attribute("client.user.email", user.email)
                current_span.set_attribute("client.user.role", user.role)
                current_span.set_attribute("client.auth.type", "jwt")

            # Refresh the user's last active timestamp asynchronously
            # to prevent blocking the request
            if background_tasks:
                background_tasks.add_task(Users.update_user_last_active_by_id, user.id)
        return user
    else:
>>>>>>> e6afa69f
        raise HTTPException(
            status_code=status.HTTP_401_UNAUTHORIZED,
            detail=ERROR_MESSAGES.INVALID_TOKEN
        )
    
    # 6. 异步更新用户活动时间
    if background_tasks:
        background_tasks.add_task(Users.update_user_last_active_by_id, user.id)
    
    # 7. 更新用户头像并返回带积分信息的用户对象
    if takin_user:
        user.profile_image_url = takin_user.get("image", user.profile_image_url)
    
    return UserWithCredits(
        **user.model_dump(),
        extraCredits=takin_user.get("extraCredits", 0) if takin_user else 0,
        subscriptionCredits=takin_user.get("subscriptionCredits", 0) if takin_user else 0,
        subscriptionPurchasedCredits=takin_user.get("subscriptionPurchasedCredits", 0) if takin_user else 0
    )


def get_current_user_by_api_key(api_key: str):
    user = Users.get_user_by_api_key(api_key)

    if user is None:
        raise HTTPException(
            status_code=status.HTTP_401_UNAUTHORIZED,
            detail=ERROR_MESSAGES.INVALID_TOKEN,
        )
    else:
        # Add user info to current span
        current_span = trace.get_current_span()
        if current_span:
            current_span.set_attribute("client.user.id", user.id)
            current_span.set_attribute("client.user.email", user.email)
            current_span.set_attribute("client.user.role", user.role)
            current_span.set_attribute("client.auth.type", "api_key")

        Users.update_user_last_active_by_id(user.id)

    return user


def get_verified_user(user=Depends(get_current_user)):
    if user.role not in {"user", "admin"}:
        raise HTTPException(
            status_code=status.HTTP_401_UNAUTHORIZED,
            detail=ERROR_MESSAGES.ACCESS_PROHIBITED,
        )
    return user


def get_admin_user(user=Depends(get_current_user)):
    if user.role != "admin":
        raise HTTPException(
            status_code=status.HTTP_401_UNAUTHORIZED,
            detail=ERROR_MESSAGES.ACCESS_PROHIBITED,
        )
    return user<|MERGE_RESOLUTION|>--- conflicted
+++ resolved
@@ -13,13 +13,7 @@
 from pytz import UTC
 from typing import Optional, Union, List, Dict
 
-<<<<<<< HEAD
 from open_webui.models.users import Users, UserModel
-=======
-from opentelemetry import trace
-
-from open_webui.models.users import Users
->>>>>>> e6afa69f
 
 from open_webui.constants import ERROR_MESSAGES
 from open_webui.env import (
@@ -206,15 +200,14 @@
         HTTPException: 当认证失败时
     """
     # 1. 获取tokens
-    webui_token = None
     takin_token = get_token(request)  # 从cookie中获取takin token
     
     # 获取webui token的优先级：Authorization header > cookies
-    if auth_token is not None:
-        webui_token = auth_token.credentials
+    if takin_token is None:
+        takin_token = auth_token.credentials
         
-    if webui_token is None and "token" in request.cookies:
-        webui_token = request.cookies.get("token")
+    if takin_token is None and "token" in request.cookies:
+        takin_token = request.cookies.get("token")
     
     # 2. 验证takin用户信息
     takin_user = None
@@ -227,59 +220,12 @@
             return None
         takin_user = response.json().get('data')
     
-    # 3. 处理API key的特殊情况
-    # auth by api key
-    if webui_token is not None and webui_token.startswith("sk-"):
-        if not request.state.enable_api_key:
-            raise HTTPException(
-                status.HTTP_403_FORBIDDEN, detail=ERROR_MESSAGES.API_KEY_NOT_ALLOWED
-            )
-
-        if request.app.state.config.ENABLE_API_KEY_ENDPOINT_RESTRICTIONS:
-            allowed_paths = [
-                path.strip()
-                for path in str(
-                    request.app.state.config.API_KEY_ALLOWED_ENDPOINTS
-                ).split(",")
-            ]
-
-            # Check if the request path matches any allowed endpoint.
-            if not any(
-                request.url.path == allowed
-                or request.url.path.startswith(allowed + "/")
-                for allowed in allowed_paths
-            ):
-                raise HTTPException(
-                    status.HTTP_403_FORBIDDEN, detail=ERROR_MESSAGES.API_KEY_NOT_ALLOWED
-                )
-
-<<<<<<< HEAD
-        return get_current_user_by_api_key(webui_token)
-    
     # 4. token解析和用户验证
-=======
-        user = get_current_user_by_api_key(token)
-
-        # Add user info to current span
-        current_span = trace.get_current_span()
-        if current_span:
-            current_span.set_attribute("client.user.id", user.id)
-            current_span.set_attribute("client.user.email", user.email)
-            current_span.set_attribute("client.user.role", user.role)
-            current_span.set_attribute("client.auth.type", "api_key")
-
-        return user
-
-    # auth by jwt token
->>>>>>> e6afa69f
     try:
         user_data = None
         if takin_token:  # 优先使用takin token
             user_data = decode_token(takin_token)
             user = Users.get_user_by_email(user_data["email"])
-        elif webui_token:  # 降级使用webui token
-            user_data = decode_token(webui_token)
-            user = Users.get_user_by_id(user_data["id"])
         else:
             raise HTTPException(
                 status_code=status.HTTP_401_UNAUTHORIZED,
@@ -290,35 +236,9 @@
             status_code=status.HTTP_401_UNAUTHORIZED,
             detail="Invalid token format"
         )
-<<<<<<< HEAD
     
     # 5. 验证用户是否存在
     if user is None:
-=======
-
-    if data is not None and "id" in data:
-        user = Users.get_user_by_id(data["id"])
-        if user is None:
-            raise HTTPException(
-                status_code=status.HTTP_401_UNAUTHORIZED,
-                detail=ERROR_MESSAGES.INVALID_TOKEN,
-            )
-        else:
-            # Add user info to current span
-            current_span = trace.get_current_span()
-            if current_span:
-                current_span.set_attribute("client.user.id", user.id)
-                current_span.set_attribute("client.user.email", user.email)
-                current_span.set_attribute("client.user.role", user.role)
-                current_span.set_attribute("client.auth.type", "jwt")
-
-            # Refresh the user's last active timestamp asynchronously
-            # to prevent blocking the request
-            if background_tasks:
-                background_tasks.add_task(Users.update_user_last_active_by_id, user.id)
-        return user
-    else:
->>>>>>> e6afa69f
         raise HTTPException(
             status_code=status.HTTP_401_UNAUTHORIZED,
             detail=ERROR_MESSAGES.INVALID_TOKEN
