--- conflicted
+++ resolved
@@ -50,7 +50,6 @@
         )
     else:
         mgr = socketio.AsyncRedisManager(
-<<<<<<< HEAD
             WEBSOCKET_REDIS_URL,
             redis_options={
                 "socket_timeout": 60, # 60s
@@ -61,19 +60,7 @@
                 "max_connections": 10000  # Adjust based on your needs
             }
         )
-=======
-                WEBSOCKET_REDIS_URL,
-                # Add connection pool configuration
-                redis_options={
-                    "socket_timeout": 60, # 60s
-                    "socket_connect_timeout": 30, # 30s
-                    "health_check_interval": 60, # 60s
-                    "retry_on_timeout": True,
-                    # Use a connection pool with a reasonable max_connections limit
-                    "max_connections": 10000  # Adjust based on your needs
-                }
-            )
->>>>>>> b7ff4aaf
+
     sio = socketio.AsyncServer(
         cors_allowed_origins=[],
         async_mode="asgi",
