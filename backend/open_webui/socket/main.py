--- conflicted
+++ resolved
@@ -454,15 +454,10 @@
             )
         )
 
-<<<<<<< HEAD
         # 2. 创建所有消息发送任务
         emit_tasks = []
         for session_id in session_ids:
             task = sio.emit(
-=======
-        emit_tasks = [
-            sio.emit(
->>>>>>> e6afa69f
                 "chat-events",
                 {
                     "chat_id": request_info.get("chat_id", None),
@@ -471,7 +466,6 @@
                 },
                 to=session_id,
             )
-<<<<<<< HEAD
             emit_tasks.append(task)
         
         # 3. takin code: 并行处理所有消息发送
@@ -479,13 +473,6 @@
             await asyncio.gather(*emit_tasks)
         
         # 4. takin code: 异步处理数据库写入
-=======
-            for session_id in session_ids
-        ]
-
-        await asyncio.gather(*emit_tasks)
-
->>>>>>> e6afa69f
         if update_db:
             asyncio.create_task(update_database(event_data, request_info))
 
