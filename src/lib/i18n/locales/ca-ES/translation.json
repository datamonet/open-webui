{
	"'s', 'm', 'h', 'd', 'w' or '-1' for no expiration.": "'s', 'm', 'h', 'd', 'w' or '-1' per no caduca mai.",
	"(Beta)": "(Beta)",
	"(e.g. `sh webui.sh --api`)": "(p. ex. `sh webui.sh --api`)",
	"(latest)": "(últim)",
	"{{modelName}} is thinking...": "{{modelName}} està pensant...",
	"{{user}}'s Chats": "",
	"{{webUIName}} Backend Required": "Es requereix Backend de {{webUIName}}",
	"A selected model does not support image input": "",
	"a user": "un usuari",
	"About": "Sobre",
	"Account": "Compte",
	"Accurate information": "",
	"Add": "",
	"Add a model": "Afegeix un model",
	"Add a model tag name": "Afegeix un nom d'etiqueta de model",
	"Add a short description about what this modelfile does": "Afegeix una descripció curta del que fa aquest arxiu de model",
	"Add a short title for this prompt": "Afegeix un títol curt per aquest prompt",
	"Add a tag": "Afegeix una etiqueta",
	"Add custom prompt": "Afegir un prompt personalitzat",
	"Add Docs": "Afegeix Documents",
	"Add Files": "Afegeix Arxius",
	"Add Memory": "",
	"Add message": "Afegeix missatge",
	"Add Model": "",
	"Add Tags": "afegeix etiquetes",
	"Add User": "",
	"Adjusting these settings will apply changes universally to all users.": "Ajustar aquests paràmetres aplicarà canvis de manera universal a tots els usuaris.",
	"admin": "administrador",
	"Admin Panel": "Panell d'Administració",
	"Admin Settings": "Configuració d'Administració",
	"Advanced Parameters": "Paràmetres Avançats",
	"all": "tots",
	"All Documents": "",
	"All selected models do not support image input, removed images": "",
	"All Users": "Tots els Usuaris",
	"Allow": "Permet",
	"Allow Chat Deletion": "Permet la Supressió del Xat",
	"alphanumeric characters and hyphens": "caràcters alfanumèrics i guions",
	"Already have an account?": "Ja tens un compte?",
	"an assistant": "un assistent",
	"and": "i",
	"and create a new shared link.": "",
	"API Base URL": "URL Base de l'API",
	"API Key": "Clau de l'API",
	"API Key created.": "",
	"API keys": "",
	"API RPM": "RPM de l'API",
	"April": "",
	"Archive": "",
	"Archived Chats": "Arxiu d'historial de xat",
	"are allowed - Activate this command by typing": "estan permesos - Activa aquesta comanda escrivint",
	"Are you sure?": "Estàs segur?",
	"Attach file": "Adjuntar arxiu",
	"Attention to detail": "Detall atent",
	"Audio": "Àudio",
	"August": "",
	"Auto-playback response": "Resposta de reproducció automàtica",
	"Auto-send input after 3 sec.": "Enviar entrada automàticament després de 3 segons",
	"AUTOMATIC1111 Base URL": "URL Base AUTOMATIC1111",
	"AUTOMATIC1111 Base URL is required.": "Es requereix l'URL Base AUTOMATIC1111.",
	"available!": "disponible!",
	"Back": "Enrere",
	"Bad Response": "",
	"before": "",
	"Being lazy": "",
	"Builder Mode": "Mode Constructor",
	"Bypass SSL verification for Websites": "",
	"Cancel": "Cancel·la",
	"Categories": "Categories",
	"Change Password": "Canvia la Contrasenya",
	"Chat": "Xat",
	"Chat Bubble UI": "",
	"Chat direction": "",
	"Chat History": "Històric del Xat",
	"Chat History is off for this browser.": "L'historial de xat està desactivat per a aquest navegador.",
	"Chats": "Xats",
	"Check Again": "Comprova-ho de Nou",
	"Check for updates": "Comprova si hi ha actualitzacions",
	"Checking for updates...": "Comprovant actualitzacions...",
	"Choose a model before saving...": "Tria un model abans de guardar...",
	"Chunk Overlap": "Solapament de Blocs",
	"Chunk Params": "Paràmetres de Blocs",
	"Chunk Size": "Mida del Bloc",
	"Citation": "Citació",
	"Click here for help.": "Fes clic aquí per ajuda.",
	"Click here to": "",
	"Click here to check other modelfiles.": "Fes clic aquí per comprovar altres fitxers de model.",
	"Click here to select": "Fes clic aquí per seleccionar",
	"Click here to select a csv file.": "",
	"Click here to select documents.": "Fes clic aquí per seleccionar documents.",
	"click here.": "fes clic aquí.",
	"Click on the user role button to change a user's role.": "Fes clic al botó de rol d'usuari per canviar el rol d'un usuari.",
	"Close": "Tanca",
	"Collection": "Col·lecció",
	"ComfyUI": "",
	"ComfyUI Base URL": "",
	"ComfyUI Base URL is required.": "",
	"Command": "Comanda",
	"Confirm Password": "Confirma la Contrasenya",
	"Connections": "Connexions",
	"Content": "Contingut",
	"Context Length": "Longitud del Context",
	"Continue Response": "",
	"Conversation Mode": "Mode de Conversa",
	"Copied shared chat URL to clipboard!": "",
	"Copy": "",
	"Copy last code block": "Copia l'últim bloc de codi",
	"Copy last response": "Copia l'última resposta",
	"Copy Link": "",
	"Copying to clipboard was successful!": "La còpia al porta-retalls ha estat exitosa!",
	"Create a concise, 3-5 word phrase as a header for the following query, strictly adhering to the 3-5 word limit and avoiding the use of the word 'title':": "Crea una frase concisa de 3-5 paraules com a capçalera per a la següent consulta, seguint estrictament el límit de 3-5 paraules i evitant l'ús de la paraula 'títol':",
	"Create a modelfile": "Crea un fitxer de model",
	"Create Account": "Crea un Compte",
	"Create new key": "",
	"Create new secret key": "",
	"Created at": "Creat el",
	"Created At": "",
	"Current Model": "Model Actual",
	"Current Models": "",
	"Current Password": "Contrasenya Actual",
	"Custom": "Personalitzat",
	"Customize Ollama models for a specific purpose": "Personalitza els models Ollama per a un propòsit específic",
	"Dark": "Fosc",
	"Dashboard": "",
	"Database": "Base de Dades",
	"December": "",
	"Default": "Per defecte",
	"Default (Automatic1111)": "Per defecte (Automatic1111)",
	"Default (SentenceTransformers)": "",
	"Default (Web API)": "Per defecte (Web API)",
	"Default model updated": "Model per defecte actualitzat",
	"Default Prompt Suggestions": "Suggeriments de Prompt Per Defecte",
	"Default User Role": "Rol d'Usuari Per Defecte",
	"delete": "esborra",
	"Delete": "",
	"Delete a model": "Esborra un model",
	"Delete chat": "Esborra xat",
	"Delete Chat": "",
	"Delete Chats": "Esborra Xats",
	"delete this link": "",
	"Delete User": "",
	"Deleted {{deleteModelTag}}": "Esborrat {{deleteModelTag}}",
	"Deleted {{tagName}}": "",
	"Description": "Descripció",
	"Didn't fully follow instructions": "",
	"Disabled": "Desactivat",
	"Discover a modelfile": "Descobreix un fitxer de model",
	"Discover a prompt": "Descobreix un prompt",
	"Discover, download, and explore custom prompts": "Descobreix, descarrega i explora prompts personalitzats",
	"Discover, download, and explore model presets": "Descobreix, descarrega i explora presets de models",
	"Display the username instead of You in the Chat": "Mostra el nom d'usuari en lloc de 'Tu' al Xat",
	"Document": "Document",
	"Document Settings": "Configuració de Documents",
	"Documents": "Documents",
	"does not make any external connections, and your data stays securely on your locally hosted server.": "no realitza connexions externes, i les teves dades romanen segures al teu servidor allotjat localment.",
	"Don't Allow": "No Permetre",
	"Don't have an account?": "No tens un compte?",
	"Don't like the style": "",
	"Download": "",
	"Download canceled": "",
	"Download Database": "Descarrega Base de Dades",
	"Drop any files here to add to the conversation": "Deixa qualsevol arxiu aquí per afegir-lo a la conversa",
	"e.g. '30s','10m'. Valid time units are 's', 'm', 'h'.": "p. ex. '30s','10m'. Les unitats de temps vàlides són 's', 'm', 'h'.",
	"Edit": "",
	"Edit Doc": "Edita Document",
	"Edit User": "Edita Usuari",
	"Email": "Correu electrònic",
	"Embedding Model": "",
	"Embedding Model Engine": "",
	"Embedding model set to \"{{embedding_model}}\"": "",
	"Enable Chat History": "Activa Historial de Xat",
	"Enable New Sign Ups": "Permet Noves Inscripcions",
	"Enabled": "Activat",
	"Ensure your CSV file includes 4 columns in this order: Name, Email, Password, Role.": "",
	"Enter {{role}} message here": "Introdueix aquí el missatge de {{role}}",
	"Enter a detail about yourself for your LLMs to recall": "",
	"Enter Chunk Overlap": "Introdueix el Solapament de Blocs",
	"Enter Chunk Size": "Introdueix la Mida del Bloc",
	"Enter Image Size (e.g. 512x512)": "Introdueix la Mida de la Imatge (p. ex. 512x512)",
	"Enter language codes": "",
	"Enter LiteLLM API Base URL (litellm_params.api_base)": "Introdueix l'URL Base de LiteLLM API (litellm_params.api_base)",
	"Enter LiteLLM API Key (litellm_params.api_key)": "Introdueix la Clau de LiteLLM API (litellm_params.api_key)",
	"Enter LiteLLM API RPM (litellm_params.rpm)": "Introdueix RPM de LiteLLM API (litellm_params.rpm)",
	"Enter LiteLLM Model (litellm_params.model)": "Introdueix el Model de LiteLLM (litellm_params.model)",
	"Enter Max Tokens (litellm_params.max_tokens)": "Introdueix el Màxim de Tokens (litellm_params.max_tokens)",
	"Enter Model Display Name": "",
	"Enter model tag (e.g. {{modelTag}})": "Introdueix l'etiqueta del model (p. ex. {{modelTag}})",
	"Enter Number of Steps (e.g. 50)": "Introdueix el Nombre de Passos (p. ex. 50)",
	"Enter Score": "",
	"Enter stop sequence": "Introdueix la seqüència de parada",
	"Enter Top K": "Introdueix Top K",
	"Enter URL (e.g. http://127.0.0.1:7860/)": "Introdueix l'URL (p. ex. http://127.0.0.1:7860/)",
	"Enter URL (e.g. http://localhost:11434)": "",
	"Enter Your Email": "Introdueix el Teu Correu Electrònic",
	"Enter Your Full Name": "Introdueix el Teu Nom Complet",
	"Enter Your Password": "Introdueix la Teva Contrasenya",
	"Enter Your Role": "",
	"Experimental": "Experimental",
	"Export All Chats (All Users)": "Exporta Tots els Xats (Tots els Usuaris)",
	"Export Chats": "Exporta Xats",
	"Export Documents Mapping": "Exporta el Mapatge de Documents",
	"Export Modelfiles": "Exporta Fitxers de Model",
	"Export Prompts": "Exporta Prompts",
	"Failed to create API Key.": "",
	"Failed to read clipboard contents": "No s'ha pogut llegir el contingut del porta-retalls",
	"February": "",
	"Feel free to add specific details": "",
	"File Mode": "Mode Arxiu",
	"File not found.": "Arxiu no trobat.",
	"Fingerprint spoofing detected: Unable to use initials as avatar. Defaulting to default profile image.": "",
	"Fluidly stream large external response chunks": "Transmita con fluidez grandes fragmentos de respuesta externa",
	"Focus chat input": "Enfoca l'entrada del xat",
	"Followed instructions perfectly": "",
	"Format your variables using square brackets like this:": "Formata les teves variables utilitzant claudàtors així:",
	"From (Base Model)": "Des de (Model Base)",
	"Full Screen Mode": "Mode de Pantalla Completa",
	"General": "General",
	"General Settings": "Configuració General",
	"Generation Info": "",
	"Good Response": "",
	"h:mm a": "",
	"has no conversations.": "",
	"Hello, {{name}}": "Hola, {{name}}",
	"Help": "",
	"Hide": "Amaga",
	"Hide Additional Params": "Amaga Paràmetres Addicionals",
	"How can I help you today?": "Com et puc ajudar avui?",
	"Hybrid Search": "",
	"Image Generation (Experimental)": "Generació d'Imatges (Experimental)",
	"Image Generation Engine": "Motor de Generació d'Imatges",
	"Image Settings": "Configuració d'Imatges",
	"Images": "Imatges",
	"Import Chats": "Importa Xats",
	"Import Documents Mapping": "Importa el Mapa de Documents",
	"Import Modelfiles": "Importa Fitxers de Model",
	"Import Prompts": "Importa Prompts",
	"Include `--api` flag when running stable-diffusion-webui": "Inclou la bandera `--api` quan executis stable-diffusion-webui",
	"Input commands": "Entra ordres",
	"Interface": "Interfície",
	"Invalid Tag": "",
	"Is Model Vision Capable": "",
	"January": "",
	"join our Discord for help.": "uneix-te al nostre Discord per ajuda.",
	"JSON": "JSON",
	"July": "",
	"June": "",
	"JWT Expiration": "Expiració de JWT",
	"JWT Token": "Token JWT",
	"Keep Alive": "Mantén Actiu",
	"Keyboard shortcuts": "Dreceres de Teclat",
	"Language": "Idioma",
	"Last Active": "",
	"Light": "Clar",
	"Listening...": "Escoltant...",
	"LLMs can make mistakes. Verify important information.": "Els LLMs poden cometre errors. Verifica la informació important.",
	"LTR": "",
	"Made by OpenWebUI Community": "Creat per la Comunitat OpenWebUI",
	"Make sure to enclose them with": "Assegura't d'envoltar-los amb",
	"Manage LiteLLM Models": "Gestiona Models LiteLLM",
	"Manage Model Information": "",
	"Manage Models": "Gestiona Models",
	"Manage Ollama Models": "Gestiona Models Ollama",
	"March": "",
	"Max Tokens": "Màxim de Tokens",
	"Maximum of 3 models can be downloaded simultaneously. Please try again later.": "Es poden descarregar un màxim de 3 models simultàniament. Si us plau, prova-ho més tard.",
	"May": "",
	"Memories accessible by LLMs will be shown here.": "",
	"Memory": "",
	"Messages you send after creating your link won't be shared. Users with the URL will be able to view the shared chat.": "",
	"Minimum Score": "",
	"Mirostat": "Mirostat",
	"Mirostat Eta": "Eta de Mirostat",
	"Mirostat Tau": "Tau de Mirostat",
	"MMMM DD, YYYY": "DD de MMMM, YYYY",
	"MMMM DD, YYYY HH:mm": "",
	"Model '{{modelName}}' has been successfully downloaded.": "El model '{{modelName}}' s'ha descarregat amb èxit.",
	"Model '{{modelTag}}' is already in queue for downloading.": "El model '{{modelTag}}' ja està en cua per ser descarregat.",
	"Model {{modelId}} not found": "Model {{modelId}} no trobat",
	"Model {{modelName}} already exists.": "El model {{modelName}} ja existeix.",
	"Model {{modelName}} is not vision capable": "",
	"Model Description": "",
	"Model Display Name": "",
	"Model filesystem path detected. Model shortname is required for update, cannot continue.": "",
	"Model info for {{modelName}} added successfully": "",
	"Model info for {{modelName}} deleted successfully": "",
	"Model Name": "Nom del Model",
	"Model not selected": "Model no seleccionat",
	"Model Tag Name": "Nom de l'Etiqueta del Model",
	"Model Whitelisting": "Llista Blanca de Models",
	"Model(s) Whitelisted": "Model(s) a la Llista Blanca",
	"Modelfile": "Fitxer de Model",
	"Modelfile Advanced Settings": "Configuració Avançada de Fitxers de Model",
	"Modelfile Content": "Contingut del Fitxer de Model",
	"Modelfiles": "Fitxers de Model",
	"Models": "Models",
	"More": "",
	"Name": "Nom",
	"Name Tag": "Etiqueta de Nom",
	"Name your modelfile": "Nomena el teu fitxer de model",
	"New Chat": "Xat Nou",
	"New Password": "Nova Contrasenya",
	"No": "",
	"No results found": "",
	"No source available": "Sense font disponible",
	"Not factually correct": "",
	"Not sure what to add?": "No estàs segur del que afegir?",
	"Not sure what to write? Switch to": "No estàs segur del que escriure? Canvia a",
	"Note: If you set a minimum score, the search will only return documents with a score greater than or equal to the minimum score.": "",
	"Notifications": "Notificacions d'Escriptori",
	"November": "",
	"October": "",
	"Off": "Desactivat",
	"Okay, Let's Go!": "D'acord, Anem!",
	"OLED Dark": "",
	"Ollama": "",
	"Ollama Base URL": "URL Base d'Ollama",
	"Ollama Version": "Versió d'Ollama",
	"On": "Activat",
	"Only": "Només",
	"Only alphanumeric characters and hyphens are allowed in the command string.": "Només es permeten caràcters alfanumèrics i guions en la cadena de comandes.",
	"Oops! Hold tight! Your files are still in the processing oven. We're cooking them up to perfection. Please be patient and we'll let you know once they're ready.": "Ui! Aguanta! Els teus fitxers encara estan en el forn de processament. Els estem cuinant a la perfecció. Si us plau, tingues paciència i t'avisarem quan estiguin llestos.",
	"Oops! Looks like the URL is invalid. Please double-check and try again.": "Ui! Sembla que l'URL és invàlida. Si us plau, revisa-ho i prova de nou.",
	"Oops! You're using an unsupported method (frontend only). Please serve the WebUI from the backend.": "Ui! Estàs utilitzant un mètode no suportat (només frontend). Si us plau, serveix la WebUI des del backend.",
	"Open": "Obre",
	"Open AI": "Open AI",
	"Open AI (Dall-E)": "Open AI (Dall-E)",
	"Open new chat": "Obre un nou xat",
	"OpenAI": "",
	"OpenAI API": "API d'OpenAI",
	"OpenAI API Config": "",
	"OpenAI API Key is required.": "Es requereix la Clau API d'OpenAI.",
	"OpenAI URL/Key required.": "",
	"or": "o",
	"Other": "",
	"Overview": "",
	"Parameters": "Paràmetres",
	"Password": "Contrasenya",
	"PDF document (.pdf)": "",
	"PDF Extract Images (OCR)": "Extreu Imatges de PDF (OCR)",
	"pending": "pendent",
	"Permission denied when accessing microphone: {{error}}": "Permís denegat en accedir al micròfon: {{error}}",
	"Personalization": "",
	"Plain text (.txt)": "",
	"Playground": "Zona de Jocs",
	"Positive attitude": "",
	"Previous 30 days": "",
	"Previous 7 days": "",
	"Profile Image": "",
	"Prompt": "",
	"Prompt (e.g. Tell me a fun fact about the Roman Empire)": "",
	"Prompt Content": "Contingut del Prompt",
	"Prompt suggestions": "Suggeriments de Prompt",
	"Prompts": "Prompts",
	"Pull \"{{searchValue}}\" from Ollama.com": "",
	"Pull a model from Ollama.com": "Treu un model d'Ollama.com",
	"Pull Progress": "Progrés de Tracció",
	"Query Params": "Paràmetres de Consulta",
	"RAG Template": "Plantilla RAG",
	"Raw Format": "Format Brut",
	"Read Aloud": "",
	"Record voice": "Enregistra veu",
	"Redirecting you to OpenWebUI Community": "Redirigint-te a la Comunitat OpenWebUI",
	"Refused when it shouldn't have": "",
	"Regenerate": "",
	"Release Notes": "Notes de la Versió",
	"Remove": "",
	"Remove Model": "",
	"Rename": "",
	"Repeat Last N": "Repeteix Últim N",
	"Repeat Penalty": "Penalització de Repetició",
	"Request Mode": "Mode de Sol·licitud",
	"Reranking Model": "",
	"Reranking model disabled": "",
	"Reranking model set to \"{{reranking_model}}\"": "",
	"Reset Vector Storage": "Reinicia l'Emmagatzematge de Vectors",
	"Response AutoCopy to Clipboard": "Resposta AutoCopiar al Portapapers",
	"Role": "Rol",
	"Rosé Pine": "Rosé Pine",
	"Rosé Pine Dawn": "Albada Rosé Pine",
	"RTL": "",
	"Save": "Guarda",
	"Save & Create": "Guarda i Crea",
	"Save & Update": "Guarda i Actualitza",
	"Saving chat logs directly to your browser's storage is no longer supported. Please take a moment to download and delete your chat logs by clicking the button below. Don't worry, you can easily re-import your chat logs to the backend through": "Guardar registres de xat directament a l'emmagatzematge del teu navegador ja no és suportat. Si us plau, pren un moment per descarregar i eliminar els teus registres de xat fent clic al botó de sota. No et preocupis, pots reimportar fàcilment els teus registres de xat al backend a través de",
	"Scan": "Escaneja",
	"Scan complete!": "Escaneig completat!",
	"Scan for documents from {{path}}": "Escaneja documents des de {{path}}",
	"Search": "Cerca",
	"Search a model": "",
	"Search Documents": "Cerca Documents",
	"Search Prompts": "Cerca Prompts",
	"See readme.md for instructions": "Consulta el readme.md per a instruccions",
	"See what's new": "Veure novetats",
	"Seed": "Llavor",
	"Select a mode": "Selecciona un mode",
	"Select a model": "Selecciona un model",
	"Select an Ollama instance": "Selecciona una instància d'Ollama",
<<<<<<< HEAD
	"Select model": "",
	"Selected models do not support image inputs": "",
=======
	"Select model": "Selecciona un model",
>>>>>>> 009e85d5
	"Send": "",
	"Send a Message": "Envia un Missatge",
	"Send message": "Envia missatge",
	"September": "",
	"Server connection verified": "Connexió al servidor verificada",
	"Set as default": "Estableix com a predeterminat",
	"Set Default Model": "Estableix Model Predeterminat",
	"Set embedding model (e.g. {{model}})": "",
	"Set Image Size": "Estableix Mida de la Imatge",
	"Set Model": "Estableix Model",
	"Set reranking model (e.g. {{model}})": "",
	"Set Steps": "Estableix Passos",
	"Set Title Auto-Generation Model": "Estableix Model d'Auto-Generació de Títol",
	"Set Voice": "Estableix Veu",
	"Settings": "Configuracions",
	"Settings saved successfully!": "Configuracions guardades amb èxit!",
	"Share": "",
	"Share Chat": "",
	"Share to OpenWebUI Community": "Comparteix amb la Comunitat OpenWebUI",
	"short-summary": "resum curt",
	"Show": "Mostra",
	"Show Additional Params": "Mostra Paràmetres Addicionals",
	"Show shortcuts": "Mostra dreceres",
	"Showcased creativity": "",
	"sidebar": "barra lateral",
	"Sign in": "Inicia sessió",
	"Sign Out": "Tanca sessió",
	"Sign up": "Registra't",
	"Signing in": "",
	"Source": "Font",
	"Speech recognition error: {{error}}": "Error de reconeixement de veu: {{error}}",
	"Speech-to-Text Engine": "Motor de Veu a Text",
	"SpeechRecognition API is not supported in this browser.": "L'API de Reconèixer Veu no és compatible amb aquest navegador.",
	"Stop Sequence": "Atura Seqüència",
	"STT Settings": "Configuracions STT",
	"Submit": "Envia",
	"Subtitle (e.g. about the Roman Empire)": "",
	"Success": "Èxit",
	"Successfully updated.": "Actualitzat amb èxit.",
	"Suggested": "",
	"Sync All": "Sincronitza Tot",
	"System": "Sistema",
	"System Prompt": "Prompt del Sistema",
	"Tags": "Etiquetes",
	"Tell us more:": "",
	"Temperature": "Temperatura",
	"Template": "Plantilla",
	"Text Completion": "Completació de Text",
	"Text-to-Speech Engine": "Motor de Text a Veu",
	"Tfs Z": "Tfs Z",
	"Thanks for your feedback!": "",
	"The score should be a value between 0.0 (0%) and 1.0 (100%).": "",
	"Theme": "Tema",
	"This ensures that your valuable conversations are securely saved to your backend database. Thank you!": "Això assegura que les teves converses valuoses queden segurament guardades a la teva base de dades backend. Gràcies!",
	"This setting does not sync across browsers or devices.": "Aquesta configuració no es sincronitza entre navegadors ni dispositius.",
	"Thorough explanation": "",
	"Tip: Update multiple variable slots consecutively by pressing the tab key in the chat input after each replacement.": "Consell: Actualitza diversos espais de variables consecutivament prement la tecla de tabulació en l'entrada del xat després de cada reemplaçament.",
	"Title": "Títol",
	"Title (e.g. Tell me a fun fact)": "",
	"Title Auto-Generation": "Auto-Generació de Títol",
	"Title cannot be an empty string.": "",
	"Title Generation Prompt": "Prompt de Generació de Títol",
	"to": "a",
	"To access the available model names for downloading,": "Per accedir als noms dels models disponibles per descarregar,",
	"To access the GGUF models available for downloading,": "Per accedir als models GGUF disponibles per descarregar,",
	"to chat input.": "a l'entrada del xat.",
	"Today": "",
	"Toggle settings": "Commuta configuracions",
	"Toggle sidebar": "Commuta barra lateral",
	"Top K": "Top K",
	"Top P": "Top P",
	"Trouble accessing Ollama?": "Problemes accedint a Ollama?",
	"TTS Settings": "Configuracions TTS",
	"Type Hugging Face Resolve (Download) URL": "Escriu URL de Resolució (Descàrrega) de Hugging Face",
	"Uh-oh! There was an issue connecting to {{provider}}.": "Uf! Hi va haver un problema connectant-se a {{provider}}.",
	"Unknown File Type '{{file_type}}', but accepting and treating as plain text": "Tipus d'Arxiu Desconegut '{{file_type}}', però acceptant i tractant com a text pla",
	"Update and Copy Link": "",
	"Update password": "Actualitza contrasenya",
	"Upload a GGUF model": "Puja un model GGUF",
	"Upload files": "Puja arxius",
	"Upload Progress": "Progrés de Càrrega",
	"URL Mode": "Mode URL",
	"Use '#' in the prompt input to load and select your documents.": "Utilitza '#' a l'entrada del prompt per carregar i seleccionar els teus documents.",
	"Use Gravatar": "Utilitza Gravatar",
	"Use Initials": "",
	"user": "usuari",
	"User Permissions": "Permisos d'Usuari",
	"Users": "Usuaris",
	"Utilize": "Utilitza",
	"Valid time units:": "Unitats de temps vàlides:",
	"variable": "variable",
	"variable to have them replaced with clipboard content.": "variable per tenir-les reemplaçades amb el contingut del porta-retalls.",
	"Version": "Versió",
	"Warning: If you update or change your embedding model, you will need to re-import all documents.": "",
	"Web": "Web",
	"Web Loader Settings": "",
	"Web Params": "",
	"Webhook URL": "",
	"WebUI Add-ons": "Complements de WebUI",
	"WebUI Settings": "Configuració de WebUI",
	"WebUI will make requests to": "WebUI farà peticions a",
	"What’s New in": "Què hi ha de Nou en",
	"When history is turned off, new chats on this browser won't appear in your history on any of your devices.": "Quan l'historial està desactivat, els nous xats en aquest navegador no apareixeran en el teu historial en cap dels teus dispositius.",
	"Whisper (Local)": "Whisper (Local)",
	"Workspace": "",
	"Write a prompt suggestion (e.g. Who are you?)": "Escriu una suggerència de prompt (p. ex. Qui ets tu?)",
	"Write a summary in 50 words that summarizes [topic or keyword].": "Escriu un resum en 50 paraules que resumeixi [tema o paraula clau].",
	"Yes": "",
	"Yesterday": "",
	"You": "",
	"You have no archived conversations.": "",
	"You have shared this chat": "",
	"You're a helpful assistant.": "Ets un assistent útil.",
	"You're now logged in.": "Ara estàs connectat.",
	"Youtube": "",
	"Youtube Loader Settings": ""
}<|MERGE_RESOLUTION|>--- conflicted
+++ resolved
@@ -396,12 +396,8 @@
 	"Select a mode": "Selecciona un mode",
 	"Select a model": "Selecciona un model",
 	"Select an Ollama instance": "Selecciona una instància d'Ollama",
-<<<<<<< HEAD
-	"Select model": "",
+	"Select model": "Selecciona un model",
 	"Selected models do not support image inputs": "",
-=======
-	"Select model": "Selecciona un model",
->>>>>>> 009e85d5
 	"Send": "",
 	"Send a Message": "Envia un Missatge",
 	"Send message": "Envia missatge",
